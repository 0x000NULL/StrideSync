--- conflicted
+++ resolved
@@ -161,10 +161,8 @@
         )}
       </View>
 
-<<<<<<< HEAD
       {/* Logic using shoeWithDetails.isActive */}
       {!showRetirementForm && shoeWithDetails.isActive && (
-=======
       {/* Edit Button */}
       {!showRetirementForm && (
         <Button
@@ -177,7 +175,6 @@
       )}
 
       {!showRetirementForm && shoe.isActive && (
->>>>>>> c62479e3
         <Button
           title="Retire Shoes"
           onPress={() => setShowRetirementForm(true)}
